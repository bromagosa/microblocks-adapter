--- conflicted
+++ resolved
@@ -36,14 +36,6 @@
 
     this.poller = setInterval(
       function() {
-<<<<<<< HEAD
-        myself.device.serialPort.write([
-          0xFA,                 // short message
-          0x07,                 // getVarValue opCode
-          myself.ublocksVarId,  // var ID
-        ]);
-        myself.device.serialPort.drain();
-=======
         if (myself.varID && !myself.requestingChange) {
           myself.device.serialPort.write([
             0xFA,          // short message
@@ -52,7 +44,6 @@
           ]);
           myself.device.serialPort.drain();
         }
->>>>>>> b172a39c
       },
       1000
     );
@@ -79,26 +70,6 @@
 }
 
 class MicroBlocksDevice extends Device {
-<<<<<<< HEAD
-  constructor(adapter, mockThing) {
-    const shasum = crypto.createHash('sha1');
-    shasum.update(mockThing.name);
-    mockThing.id = `microblocks-${shasum.digest('hex')}`;
-    super(adapter, mockThing.id);
-
-    const myself = this;
-    this.name = mockThing.name;
-    this.id = mockThing.id;
-    this.type = mockThing.capability ? mockThing.capability[0] : 'thing';
-    this['@type'] = mockThing.capability;
-    this.serialPort = mockThing.serialPort;
-    this.variables = mockThing.variables;
-
-    mockThing.properties.forEach(function(description) {
-      const variable = myself.findVar(description.ublocksVarName);
-      description.value = variable.value;
-      description.ublocksVarId = variable.id;
-=======
   constructor(adapter, thingDescription, serialPort, radioDeviceID) {
     super(adapter, thingDescription.id, serialPort);
     const myself = this;
@@ -115,36 +86,17 @@
       const description = thingDescription.properties[varName];
       console.log('Adding property', description.title);
       description.varName = varName;
->>>>>>> b172a39c
       myself.properties.set(
         varName,
         new MicroBlocksProperty(myself, description)
       );
     });
-<<<<<<< HEAD
-    mockThing.events.forEach(function(description) {
-      myself.addEvent(description.name, description.metadata);
-    });
-  }
-
-  notifyPropertyChanged(property, clientOnly) {
-    super.notifyPropertyChanged(property);
-    if (!clientOnly) {
-      const variable = this.findVar(property.ublocksVarName);
-      this.serialPort.write(
-        this.adapter.packSetVariableMessage(
-          variable.id,
-          property.value,
-          variable.type));
-      this.serialPort.drain();
-=======
     if (thingDescription.events) {
       Object.keys(thingDescription.events).forEach(function(eventName) {
         const description = thingDescription.events[eventName];
         console.log('Registering event', eventName);
         myself.addEvent(eventName, description);
       });
->>>>>>> b172a39c
     }
   }
 
@@ -178,13 +130,6 @@
     });
   }
 
-<<<<<<< HEAD
-  addDevice(mockThing) {
-    if (!this.devices.has(mockThing.id)) {
-      console.log('adding new thing named', mockThing.name);
-      const device = new MicroBlocksDevice(this, mockThing);
-      this.devices.set(device.id, device);
-=======
   addDevice(serialPort, description, radioDeviceID) {
     this.discoveredDevice(serialPort);
     const shasum = crypto.createHash('sha1');
@@ -195,7 +140,6 @@
         new MicroBlocksDevice(this, description, serialPort, radioDeviceID);
       this.devices.set(description.id, device);
       console.log('Adding thing "', description.title, '" with id', device.id);
->>>>>>> b172a39c
       this.handleDeviceAdded(device);
       // Request variable IDs associated with device properties
       if (radioDeviceID) {
@@ -212,11 +156,7 @@
       serialPort.drain();
       return device;
     } else {
-<<<<<<< HEAD
-      console.log('found existing thing named', mockThing.name);
-=======
       console.log('Found existing thing named', description.title);
->>>>>>> b172a39c
     }
   }
 
@@ -284,16 +224,6 @@
       });
 
       serialPort.on('open', function() {
-<<<<<<< HEAD
-        console.log(`probing ${port.comName}`);
-        // We ask the board to restart all tasks so we can receive its
-        // thing and property definitions via broadcasts.
-        serialPort.write([
-          0xFA,       // short message
-          0x05,       // startAll opCode
-          0x00,       // object ID (irrelevant)
-        ]);
-=======
         console.log(`Probing ${port.comName}`);
         // We ask the board to give us the value of the '_thing description'
         // variable
@@ -311,7 +241,6 @@
         // add the data to the message
         message = message.concat(data);
         serialPort.write(message);
->>>>>>> b172a39c
         serialPort.drain();
 
         this.discoveryTimeout = setTimeout(function() {
@@ -326,19 +255,11 @@
         console.log('Serialport Error:', err);
       });
 
-      serialPort.on('error', (err) => {
-        console.log('Serialport Error:', err);
-      });
-
       serialPort.on('close', (err) => {
         if (err && err.disconnected) {
           console.log('removing device at', port.comName,
                       'because it was unplugged');
-<<<<<<< HEAD
-          const device = this.devices.get(mockThing.id);
-=======
           const device = this.deviceAtPort(serialPort);
->>>>>>> b172a39c
           if (!device) {
             console.warn('Unable to remove device at', port.comName);
             return;
@@ -346,7 +267,6 @@
           this.removeThing(device);
         } else {
           console.log('device at', port.comName, 'successfully disconnected');
-          mockThing.serialPort = null;
         }
       });
     }
@@ -484,26 +404,6 @@
    * @param {varValue} MicroBlocks variable content, properly typed
    * @param {varType} MicroBlocks variable type string (boolean, int, string)
    */
-<<<<<<< HEAD
-  setPropertiesTimeout(mockThing) {
-    const myself = this;
-    if (!mockThing.serialPort.propertiesTimeout) {
-      mockThing.serialPort.write([
-        0xFA,       // short message
-        0x09,       // getVarNames opCode
-        0x00,       // object ID (irrelevant)
-      ]);
-      mockThing.serialPort.drain();
-      mockThing.serialPort.propertiesTimeout = setTimeout(function() {
-        console.log(
-          'Thing description at',
-          mockThing.serialPort.path,
-          'complete');
-        myself.addDevice(mockThing);
-        clearTimeout(this);
-        mockThing.serialPort.propertiesTimeout = null;
-      }, 2000);
-=======
   processVariableValue(serialPort, objectID, varValue, varType) {
     if (objectID === 0xFF) {
       // we found a new thing!
@@ -540,7 +440,6 @@
           }
         }
       }
->>>>>>> b172a39c
     }
   }
 
@@ -552,22 +451,6 @@
    * @param {objectID} MicroBlocks variable id
    * @param {varName} MicroBlocks variable name
    */
-<<<<<<< HEAD
-  processVariableName(mockThing, objectId, varName) {
-    mockThing.variables[objectId] = {
-      name: varName,
-      id: objectId,
-      value: 0,
-      type: 'unknown',
-    };
-    // let's ask for the var value
-    mockThing.serialPort.write([
-      0xFA,       // short message
-      0x07,       // getVarValue opCode
-      objectId,   // var ID
-    ]);
-    mockThing.serialPort.drain();
-=======
   processVariableName(serialPort, objectID, varName) {
     const device = this.deviceAtPort(serialPort);
     if (device) {
@@ -586,7 +469,6 @@
         serialPort.drain();
       }
     }
->>>>>>> b172a39c
   }
 
   /**
@@ -594,20 +476,6 @@
    * @param {serialPort} port through which we got the message
    * @param {message} MicroBlocks message content, as a string
    */
-<<<<<<< HEAD
-  processVariableValue(mockThing, objectId, varValue, type) {
-    const variable = mockThing.variables[objectId];
-    if (variable) {
-      variable.value = varValue;
-      variable.type = type;
-      if (variable.property) {
-        // second parameter asks to not notify this update back to µBlocks
-        if (!variable.property.requestingChange) {
-          variable.property.setValue(varValue, true);
-        } else {
-          variable.property.requestingChange = false;
-        }
-=======
   processBroadcast(serialPort, message) {
     const isRadioPacket = message.startsWith('moz-packet');
     const radioDeviceID = isRadioPacket ? this.getRadioDeviceID(message) : null;
@@ -622,7 +490,6 @@
       } else {
         console.log('Unrecognized broadcast from device:\n', contents);
         console.log('message is', contents.length, 'chars long');
->>>>>>> b172a39c
       }
     } else if (isRadioPacket) {
       // Turn string back into charCode array
@@ -636,65 +503,6 @@
     }
   }
 
-<<<<<<< HEAD
-  /**
-   * Process a broadcast message coming from the board. If it describes a
-   * thing property, we parse it and add it to our mock thing's property
-   * list.
-   *
-   * @param {mockThing} mock thing object where we store all properties.
-   * @param {message} MicroBlocks message content, as a string
-   */
-  processBroadcast(mockThing, message) {
-    let json;
-    if (message.indexOf('moz-thing') === 0) {
-      try {
-        json = JSON.parse(message.substring(9));
-      } catch (err) {
-        console.log('moz-thing message was corrupt');
-        json = {};
-      }
-      if (json.name) {
-        mockThing.name = json.name;
-        mockThing.capability = json['@type'];
-        this.setPropertiesTimeout(mockThing);
-        console.log('found thing description');
-      }
-    } else if (message.indexOf('moz-property') === 0) {
-      try {
-        json = JSON.parse(message.substring(12));
-      } catch (err) {
-        console.log('moz-property message was corrupt');
-        json = {};
-      }
-      if (json.href) {
-        // get the variable name from the href: "/properties/varName" field
-        json.ublocksVarName = json.href.substring(12);
-        mockThing.properties.push(json);
-        console.log('registered property', json.title);
-      }
-    } else if (message.indexOf('moz-event') === 0) {
-      try {
-        json = JSON.parse(message.substring(9));
-      } catch (err) {
-        console.log('moz-event message was corrupt');
-        json = {};
-      }
-      if (json.name &&
-          !mockThing.events.find(function(evt) {
-            return evt.name === json.name;
-          })) {
-        mockThing.events.push(json);
-        console.log('registered event', json.name);
-      }
-    } else {
-      const device = this.getDevice(mockThing.id);
-      if (device) {
-        const eventDescription = device.events.get(message);
-        if (eventDescription) {
-          console.log('got event', message);
-          device.eventNotify(new Event(device, message));
-=======
   getRadioDeviceID(message) {
     return message.substring(10).split(':')[0];
   }
@@ -744,7 +552,6 @@
         } else {
           console.log('Got a random radio string\n', string);
           // TODO Parse other messages? There may be no others
->>>>>>> b172a39c
         }
       } else {
         // Ask the bridge to ask the board to resend

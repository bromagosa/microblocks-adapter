/**
 * microblocks-adapter.js - MicroBlocks adapter implemented as a plugin.
 *
 * This Source Code Form is subject to the terms of the Mozilla Public
 * License, v. 2.0. If a copy of the MPL was not distributed with this
 * file, You can obtain one at http://mozilla.org/MPL/2.0/.*
 */

'use strict';

const SerialPort = require('serialport');
const {
  Adapter,
  Device,
  Property,
} = require('gateway-addon');

// Adapter

class MicroBlocksProperty extends Property {
  constructor(device, description, variable) {
    super(device, variable.name, description);
    const myself = this;
    variable.property = this;
    this.unit = description.unit;
    this.ublocksVarId = description.ublocksVarId;
    this.ublocksVarName = description.ublocksVarName;
    this.setCachedValue(description.value);
    this.requestingChange = false;
    this.device.notifyPropertyChanged(this);

    this.poller = setInterval(
      function() {
        myself.device.serialPort.write([
          // short message
          0xFA,
          // getVarValue opCode
          0x07,
          // var ID
          myself.ublocksVarId,
        ]);
      },
      1000
    );
  }

  /**
   * @method setValue
   * @returns a promise which resolves to the updated value.
   *
   * @note it is possible that the updated value doesn't match
   * the value passed in.
   */
  setValue(value, clientOnly) {
    if (!clientOnly) {
      this.requestingChange = true;
    }
    return new Promise((resolve, reject) => {
      super.setValue(value).then((updatedValue) => {
        resolve(updatedValue);
        this.device.notifyPropertyChanged(this, clientOnly);
      }).catch((err) => {
        reject(err);
      });
    });
  }
}

class MicroBlocksDevice extends Device {
  constructor(adapter, mockThing) {
    super(adapter, mockThing.name);
    const myself = this;
<<<<<<< HEAD
    this.name = mockThing.name;
    this.type = mockThing.capability ? mockThing.capability[0] : 'thing';
    this['@type'] = mockThing.capability;
    this.serialPort = mockThing.serialPort;
    this.variables = mockThing.variables;
=======
    this.name = deviceDescription.name;
    this.type = deviceDescription.type;
    this['@context'] = deviceDescription['@context'];
    this['@type'] = deviceDescription['@type'];

    this.description = deviceDescription.description;
    this.serialPort = serialPort;
    this.protocol = protocol;
    this.variables = [];

    this.serialPort.addVariable = function(name, index) {
      // remove null chars from variable names
      // eslint-disable-next-line no-control-regex
      const varName = name.replace(/\u0000/g, '');
      console.log(`got variable ${varName} with index ${index}`);
      myself.variables[index] = varName;
    };

    if (Object.keys(deviceDescription.properties).length === 1) {
      // this is a single-property device
      const property =
        deviceDescription.properties[
          Object.keys(deviceDescription.properties)[0]
        ];

      if (property.type === 'boolean') {
        this.type = 'onOffSwitch';
        this['@type'] = ['OnOffSwitch'];
        this['@context'] = 'https://iot.mozilla.org/schemas';

        if (property.name !== 'on') {
          deviceDescription.properties.on = property;
          deviceDescription.properties.on.ublocksVarName = property.name;
          delete deviceDescription.properties[property.name];
        }
      }
    }
>>>>>>> ba739af2

    mockThing.properties.forEach(function(description) {
      const variable = myself.findVar(description.ublocksVarName);
      description.value = variable.value;
      description.ublocksVarId = variable.id;
      myself.properties.set(
        description.ublocksVarName,
        new MicroBlocksProperty(myself, description, variable)
      );
    });
  }

  notifyPropertyChanged(property, clientOnly) {
    super.notifyPropertyChanged(property);
    if (!clientOnly) {
      const variable = this.findVar(property.ublocksVarName);
      this.serialPort.write(
        this.adapter.packSetVariableMessage(
          variable.id,
          property.value,
          variable.type));
    }
  }

  findVar(varName) {
    return this.variables.find(function(variable) {
      return variable.name === varName;
    });
  }
}

class MicroBlocksAdapter extends Adapter {

  constructor(addonManager, packageName) {
    super(addonManager, 'MicroBlocks', packageName);
    // boards are indexed by name
    this.devices = new Map();
    this.buffer = [];
    addonManager.addAdapter(this);

    this.startPairing();
  }

  startPairing(_timeoutSeconds) {
    console.log('MicroBlocks adapter pairing started');
    const myself = this;
    SerialPort.list().then(function(ports) {
      ports.forEach(function(port) {
        myself.probePort(port);
      });
    });
  }

  addDevice(mockThing) {
    if (!this.devices.has(mockThing.name)) {
      console.log('adding new thing named', mockThing.name);
      const device = new MicroBlocksDevice(this, mockThing);
      this.devices.set(device.name, device);
      this.handleDeviceAdded(device);
      return device;
    } else {
      // TODO
      console.log(
        'TODO: should be updating board named',
        mockThing.name
      );
    }
  }

  cancelPairing() {
    // how to get to the serialport instance to close it?
  }

  /**
   * For cleanup between tests.
   */
  clearState() {
    this.actions = {};
    for (const deviceId in this.devices) {
      this.removeThing(this.devices[deviceId]);
    }
  }

  /**
   * Remove a MicroBlocksDevice from the MicroBlocksAdapter.
   *
   * @param {thing} device to remove.
   * @return {Promise} which resolves to the device removed.
   */
  removeThing(thing) {
    return new Promise((resolve) => {
      if (thing.serialPort && thing.serialPort.isOpen) {
        thing.serialPort.close();
      }
      thing.properties.forEach(function(property) {
        clearInterval(property.poller);
      });
      this.devices.delete(thing.id);
      this.handleDeviceRemoved(thing);
      resolve(thing);
    });
  }

  /**
   * Test this port to see if there's a µBlocks device in it. If so, we store
   * everything into a mock thing instance until the whole definition is
   * complete, and only then we create a new MicroBlocksDevice.
   *
   * @param {port} serial port object to probe.
   */
  probePort(port) {
    if (port.vendorId) {
      const serialPort =
        new SerialPort(port.comName, {baudRate: 115200});

      const mockThing = {
        variables: [],
        serialPort: serialPort,
        properties: [],
      };

      serialPort.on('data', (data) => {
        this.buffer = this.buffer.concat(data.toJSON().data);
        this.processBuffer(mockThing);
      });

      serialPort.on('open', function() {
        console.log(`probing ${port.comName}`);
        // We ask the board to restart all tasks so we can receive its
        // thing and property definitions via broadcasts. We also ask
        // for all its variable names.
        this.write([
          0xFA,       // short message
          0x06,       // stopAll opCode
          0x00,       // object ID (irrelevant)
          0xFA,       // short message
          0x05,       // startAll opCode
          0x00,       // object ID (irrelevant)
          0xFA,       // short message
          0x09,       // getVarNames opCode
          0x00,       // object ID (irrelevant)
        ]);

        this.discoveryTimeout = setTimeout(function() {
          console.log(`Port ${port.comName} timed out`);
          serialPort.close();
          clearTimeout(this);
          serialPort.discoveryTimeout = null;
        }, 2000);
      });

      serialPort.on('close', (err) => {
        if (err && err.disconnected) {
          console.log('removing device at', port.comName,
                      'because it was unplugged');
          const device = this.devices.get(mockThing.name);
          if (!device) {
            console.warn('Unable to remove device associated with', mockThing);
            return;
          }
          this.removeThing(device).then(() => {
            mockThing.serialPort = null;
          });
        } else {
          console.log('device at', port.comName, 'successfully disconnected');
        }
      });
    }
  }

  /**
   * Process the current serial port buffer to see if there's a complete
   * message to be parsed, and parse it if so.
   *
   * @param {mockThing} mock thing object where we store all properties.
   */
  processBuffer(mockThing) {
    const check = this.buffer[0];
    const opCode = this.buffer[1];
    const objectId = this.buffer[2];
    const dataSize = this.buffer[3] | this.buffer[4] << 8;

    if (check === 0xFB) {
      this.discoveredDevice(mockThing);
      // long message
      if (this.buffer.length >= dataSize + 5) {
        // message is complete
        if (opCode === 0x1D) {
          // variableName message is complete
          this.processVariableName(
            mockThing,
            objectId,
            this.getPayload(dataSize)
          );
        } else if (opCode === 0x15) {
          // variableValue opCode
          this.processVariableValue(
            mockThing,
            objectId,
            this.getPayload(dataSize),
            this.getPayloadType()
          );
        } else if (opCode === 0x1B) {
          // broadcast opCode
          this.processBroadcast(
            mockThing,
            this.getPayload(dataSize)
          );
        }
        this.buffer = this.buffer.slice(5 + dataSize);
        // there may be the start of a new message left to process
        this.processBuffer(mockThing);
      }
    } else if (check === 0xFA) {
      // short message
      this.buffer = this.buffer.slice(3);
      // there may be the start of a new message left to process
      this.processBuffer(mockThing);
    } else {
      // missed a message header, or we're not talking to a µBlocks board
      this.buffer = [];
    }
  }

  /**
   * Read the payload of the message being currently processed
   *
   * @param {dataSize} amount of bytes to read.
   * @return {int, boolean, string} the parsed value in its proper type.
   */
  getPayload(dataSize) {
    const typeByte = this.getPayloadType();
    if (typeByte === -1) {
      // not a variable, get the full string
      return String.fromCharCode.apply(
        null,
        this.buffer.slice(5, 5 + dataSize));
    } else if (typeByte === 1) {
      // int
      return (this.buffer[9] << 24) | (this.buffer[8] << 16) |
            (this.buffer[7] << 8) | (this.buffer[6]);
    } else if (typeByte === 2) {
      // string
      return String.fromCharCode.apply(
        null,
        this.buffer.slice(6, 5 + dataSize));
    } else if (typeByte === 3) {
      // boolean
      return this.buffer[6] === 1;
    }
  }

  /**
   * Determine the type of the payload of the message being currently
   * process. Only makes sense for variables.
   *
   * @return {int} MicroBlocks variable type byte.
   */
  getPayloadType() {
    if (this.buffer[5] <= 3) {
      return this.buffer[5];
    } else {
      return -1;
    }
  }

  /**
   * Called when a MicroBlocks device has been discovered. We clear the
   * serial port discovery timeout.
   *
   * @param {mockThing} mock thing object where we store all properties.
   */
  discoveredDevice(mockThing) {
    if (mockThing.serialPort.discoveryTimeout) {
      console.log(
        'found MicroBlocks device at',
        mockThing.serialPort.path);
      clearTimeout(mockThing.serialPort.discoveryTimeout);
      mockThing.serialPort.discoveryTimeout = null;
    }
  }

  /**
   * Start a timeout of 2 seconds that waits for the device property
   * descriptions. If we don't get any in time, we close the connection
   * and we don't add this device.
   *
   * @param {mockThing} mock thing object where we store all properties.
   */
  setPropertiesTimeout(mockThing) {
    const myself = this;
    if (!mockThing.serialPort.propertiesTimeout) {
      mockThing.serialPort.propertiesTimeout = setTimeout(function() {
        if (mockThing.properties.length > 0) {
          console.log(
            'Thing description at ',
            mockThing.serialPort.path,
            'complete');
          myself.addDevice(mockThing);
        } else {
          console.log(
            'Incomplete description for thing at',
            mockThing.serialPort.path
          );
          mockThing.serialPort.close();
        }
        clearTimeout(this);
        mockThing.serialPort.propertiesTimeout = null;
      }, 2000);
    }
  }

  /**
   * Process and store variable names into the mock thing, and ask for their
   * content too.
   *
   * @param {mockThing} mock thing object where we store all properties.
   * @param {objectId} MicroBlocks variable id
   * @param {varName} MicroBlocks variable name
   */
  processVariableName(mockThing, objectId, varName) {
    mockThing.variables[objectId] = {
      name: varName,
      id: objectId,
      value: 0,
      type: 'unknown',
    };
    // let's ask for the var value
    mockThing.serialPort.write([
      0xFA,       // short message
      0x07,       // getVarValue opCode
      objectId,   // var ID
    ]);
  }

  /**
   * Process and store variable values into the mock thing. If the variable
   * contains the thing's name or capability, we store those into the mock
   * device. Once we have both, our thing is defined and we can ask the board
   * to restart all its scripts so that we can intercept the property
   * description broadcasts.
   *
   * @param {mockThing} mock thing object where we store all properties.
   * @param {objectId} MicroBlocks variable id
   * @param {varValue} MicroBlocks variable content, properly typed
   * @param {varType} MicroBlocks variable type string (boolean, int, string)
   */
  processVariableValue(mockThing, objectId, varValue, type) {
    const variable = mockThing.variables[objectId];
    variable.value = varValue;
    variable.type = type;
    if (variable.property) {
      // second parameter asks to not notify this update back to µBlocks
      if (!variable.property.requestingChange) {
        variable.property.setValue(varValue, true);
      } else {
        variable.property.requestingChange = false;
      }
    }
  }

  /**
   * Process a broadcast message coming from the board. If it describes a
   * thing property, we parse it and add it to our mock thing's property
   * list.
   *
   * @param {mockThing} mock thing object where we store all properties.
   * @param {message} MicroBlocks message content, as a string
   */
  processBroadcast(mockThing, message) {
    let json;
    if (message.indexOf('moz-thing') === 0) {
      json = JSON.parse(message.substring(9));
      mockThing.name = json.name;
      mockThing.capability = json['@type'];
      this.setPropertiesTimeout(mockThing);
    } else if (message.indexOf('moz-property') === 0) {
      json = JSON.parse(message.substring(12));
      // get the variable name from the href: "/properties/varName" field
      json.ublocksVarName = json.href.substring(12);
      mockThing.properties.push(json);
      console.log('got property', json.title);
    }
  }

  /**
   * Pack a "set variable value" MicroBlocks serial message, including the
   * variable id, type and value and ready to be sent via serial port.
   *
   * @param {varId} MicroBlocks variable id
   * @param {value} MicroBlocks variable content
   * @return {Array} An array of bytes ready to be sent to the board.
   */
  packSetVariableMessage(varId, value, type) {
    let message = [0xFB, 0x08, varId];
    const data = this.packValue(value, type).concat(0xFE);
    // add the data size in little endian
    message.push(data.length & 255);
    message.push((data.length >> 8) & 255);
    // add the data to the message
    message = message.concat(data);
    return message;
  }

  /**
   * Pack a string as an array of bytes.
   *
   * @param {string} the string to be packed.
   * @return {Array} An array of bytes.
   */
  packString(string) {
    return string.split('').map(function(char) {
      return char.charCodeAt(0);
    });
  }

  /**
   * Pack a value as an array of bytes in theMicroBlocks VM format, including
   * its type.
   *
   * @param {value} the value to be packed.
   * @param {typeName} the name of the value type. (boolean, int, string)
   * @return {Array} An array of bytes.
   */
  packValue(value, type) {
    if (type === 1) {
      // int
      const level = Math.floor(value);
      return [
        1,
        level & 255,
        (level >> 8) & 255,
        (level >> 16) & 255,
        (level >> 24) & 255,
      ];
    } else if (type === 2) {
      // string
      return [ 2 ].concat(this.packString(value));
    } else if (type === 3) {
      // boolean
      return [ 3, value && 1 || 0 ];
    }
  }
}

function loadMicroBlocksAdapter(addonManager, manifest, _errorCallback) {
  new MicroBlocksAdapter(addonManager, manifest.name);
}

module.exports = loadMicroBlocksAdapter;<|MERGE_RESOLUTION|>--- conflicted
+++ resolved
@@ -70,51 +70,11 @@
   constructor(adapter, mockThing) {
     super(adapter, mockThing.name);
     const myself = this;
-<<<<<<< HEAD
     this.name = mockThing.name;
     this.type = mockThing.capability ? mockThing.capability[0] : 'thing';
     this['@type'] = mockThing.capability;
     this.serialPort = mockThing.serialPort;
     this.variables = mockThing.variables;
-=======
-    this.name = deviceDescription.name;
-    this.type = deviceDescription.type;
-    this['@context'] = deviceDescription['@context'];
-    this['@type'] = deviceDescription['@type'];
-
-    this.description = deviceDescription.description;
-    this.serialPort = serialPort;
-    this.protocol = protocol;
-    this.variables = [];
-
-    this.serialPort.addVariable = function(name, index) {
-      // remove null chars from variable names
-      // eslint-disable-next-line no-control-regex
-      const varName = name.replace(/\u0000/g, '');
-      console.log(`got variable ${varName} with index ${index}`);
-      myself.variables[index] = varName;
-    };
-
-    if (Object.keys(deviceDescription.properties).length === 1) {
-      // this is a single-property device
-      const property =
-        deviceDescription.properties[
-          Object.keys(deviceDescription.properties)[0]
-        ];
-
-      if (property.type === 'boolean') {
-        this.type = 'onOffSwitch';
-        this['@type'] = ['OnOffSwitch'];
-        this['@context'] = 'https://iot.mozilla.org/schemas';
-
-        if (property.name !== 'on') {
-          deviceDescription.properties.on = property;
-          deviceDescription.properties.on.ublocksVarName = property.name;
-          delete deviceDescription.properties[property.name];
-        }
-      }
-    }
->>>>>>> ba739af2
 
     mockThing.properties.forEach(function(description) {
       const variable = myself.findVar(description.ublocksVarName);
